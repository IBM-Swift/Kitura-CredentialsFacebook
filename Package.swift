--- conflicted
+++ resolved
@@ -19,10 +19,6 @@
 let package = Package(
     name: "Kitura-CredentialsFacebook",
     dependencies: [
-<<<<<<< HEAD
-        .Package(url: "https://github.com/IBM-Swift/Kitura-Credentials.git", majorVersion: 0, minor: 18),
-=======
-        .Package(url: "https://github.com/IBM-Swift/Kitura-Credentials.git", majorVersion: 0, minor: 19),
->>>>>>> 1811cf50
+        .Package(url: "https://github.com/IBM-Swift/Kitura-Credentials.git", majorVersion: 0, minor: 20),
     ]
 )